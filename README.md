# NFT Image Classification

A toolkit for generating embeddings from NFT images and training classification models using these embeddings. This project is designed to work with NFT collections from the Sui blockchain but can be adapted to other blockchains as well.

## Features

- Generate embeddings for NFT images using Vision Transformer (ViT) models
- Support for various image URL formats:
  - IPFS URLs (`ipfs://...`)
  - Base64-encoded data URLs (`data:image/png;base64,...`)
  - Standard HTTP/HTTPS URLs
- Train classification models to identify NFT collections based on visual features
- Convert CSV files containing NFT data to JSON format

## Requirements

- Python 3.7+
- PyTorch
- Transformers (Hugging Face)
- Other dependencies listed in `requirements.txt`

## Installation

```bash
# Clone the repository
git clone https://github.com/3MateLabs/nft_image_classification.git
cd nft_image_classification

# Install dependencies
pip install -r requirements.txt
```

## Usage

### 1. Convert CSV files to JSON (if needed)

If your NFT data is in CSV format, you can convert it to JSON:

```bash
python csv_to_json_converter.py --input_dir /path/to/csv/files --output_dir /path/to/output/json
```

<<<<<<< HEAD
### 2. Generate Embeddings

Generate embeddings for your NFT collections:

```bash
python nft_embeddings_generator.py --input_dir /path/to/json/files --output_dir /path/to/output/embeddings
```

This will:
- Load each JSON file containing NFT data
- Process each NFT image (one at a time to avoid memory issues)
- Generate embeddings using the Vision Transformer model
- Save the embeddings and metadata to NPZ files

### 3. Train Classification Model

Train a classification model using the generated embeddings:

```bash
python nft_classification_model.py --embedding_dir /path/to/embeddings --output_dir /path/to/output/model
```

This will:
- Load the embeddings from the NPZ files
- Split the data into training and validation sets
- Train a neural network classifier
- Save the trained model, class mapping, and training history

## Model Architecture

The classification model uses a simple feedforward neural network:
- Input layer: 768 dimensions (ViT embedding size)
- Hidden layer 1: 512 neurons with ReLU activation
- Dropout layer (0.3)
- Hidden layer 2: 256 neurons with ReLU activation
- Output layer: Number of classes (collections) with softmax activation

## Supported NFT Collections

This toolkit has been tested with the following Sui blockchain NFT collections:
- Kumo (IPFS URLs)
- Killa Club (IPFS URLs)
- Prime Machine (HTTP URLs from SM.xyz)
- Rootlet (Base64-encoded PNGs)
- Aeon (Base64-encoded WebP)
- DoubleUp Citizen (HTTP URLs from CloudFront CDN)

## License

MIT

## Acknowledgements

- [Hugging Face Transformers](https://huggingface.co/docs/transformers/index) for the Vision Transformer model
- [PyTorch](https://pytorch.org/) for the deep learning framework
- [BlockVision API](https://blockvision.org/) for Sui blockchain data
=======
The scripts will save the extracted links to CSV files with columns for:
- NFT name
- Object ID
- Image URl
>>>>>>> de45ca6d
<|MERGE_RESOLUTION|>--- conflicted
+++ resolved
@@ -1,8 +1,61 @@
-# NFT Image Classification
+# 3Mate NFT Tools
 
-A toolkit for generating embeddings from NFT images and training classification models using these embeddings. This project is designed to work with NFT collections from the Sui blockchain but can be adapted to other blockchains as well.
+This repository contains tools for working with NFT collections on the Sui blockchain, including data extraction scripts and an image classification toolkit.
 
-## Features
+## NFT Collections
+
+The following NFT collections are included:
+
+1. **Killa Club** - Object type: `0x5fb75feb424b7fd3c7fd0d3cd3c5c9d9f03c8675a115c5c4e42af2c3a50b2f4e::killa_club::KillaClub`
+   - Uses IPFS URLs for images
+   - CSV file: `killaclub_links.csv`
+
+2. **Kumo** - Object type: `0x5d0ced2b9a10153a68b0ba8d3db8bb347d64d70b0c3f6865c4b5d2d8b1d5a7a5::kumo::Kumo`
+   - Uses IPFS URLs for images
+   - CSV file: `kumo_1000_links.csv`
+
+3. **Prime Machine** - Object type: `0x034c162f6b594cb5a1805264dd01ca5d80ce3eca6522e6ee37fd9ebfb9d3ddca::factory::PrimeMachin`
+   - Uses SM.xyz URLs for images (`https://img.sm.xyz/{object_id}/`)
+   - CSV file: `primemachine_1000_links.csv`
+
+4. **Rootlet** - Object type: `0x8f74a7d632191e29956df3843404f22d27bd84d92cca1b1abde621d033098769::rootlet::Rootlet`
+   - Uses base64-encoded data URLs for images
+   - CSV file: `rootlet_1000_links.csv`
+
+5. **Aeon** - Object type: `0x141d8a2333f9369452fe075331924bb98d2abf0ee98de941db85aaf809c4ef54::aeon::Aeon`
+   - Uses base64-encoded WebP images
+   - CSV file: `aeon_1000_links.csv`
+
+6. **DoubleUp Citizen** - Object type: `0x862810efecf0296db2e9df3e075a7af8034ba374e73ff1098e88cc4bb7c15437::doubleup_citizens::DoubleUpCitizen`
+   - Uses CloudFront CDN URLs
+   - CSV file: `doubleup_1000_links.csv`
+
+## Data Collection Scripts
+
+- `extract_killaclub_links.py` - Extracts Killa Club NFT image links
+- `extract_kumo_links.py` - Extracts Kumo NFT image links
+- `extract_primemachine_links.py` - Extracts Prime Machine NFT image links
+- `extract_rootlet_links.py` - Extracts Rootlet NFT image links
+
+Each script can be run independently to extract NFT image links from its respective collection:
+
+```bash
+python extract_killaclub_links.py
+python extract_kumo_links.py
+python extract_primemachine_links.py
+python extract_rootlet_links.py
+```
+
+The scripts will save the extracted links to CSV files with columns for:
+- NFT name
+- Object ID
+- Image URL
+
+## NFT Image Classification Toolkit
+
+This toolkit enables generating embeddings from NFT images and training classification models using these embeddings.
+
+### Features
 
 - Generate embeddings for NFT images using Vision Transformer (ViT) models
 - Support for various image URL formats:
@@ -12,27 +65,16 @@
 - Train classification models to identify NFT collections based on visual features
 - Convert CSV files containing NFT data to JSON format
 
-## Requirements
+### Requirements
 
 - Python 3.7+
 - PyTorch
 - Transformers (Hugging Face)
 - Other dependencies listed in `requirements.txt`
 
-## Installation
+### Classification Pipeline
 
-```bash
-# Clone the repository
-git clone https://github.com/3MateLabs/nft_image_classification.git
-cd nft_image_classification
-
-# Install dependencies
-pip install -r requirements.txt
-```
-
-## Usage
-
-### 1. Convert CSV files to JSON (if needed)
+#### 1. Convert CSV files to JSON (if needed)
 
 If your NFT data is in CSV format, you can convert it to JSON:
 
@@ -40,8 +82,7 @@
 python csv_to_json_converter.py --input_dir /path/to/csv/files --output_dir /path/to/output/json
 ```
 
-<<<<<<< HEAD
-### 2. Generate Embeddings
+#### 2. Generate Embeddings
 
 Generate embeddings for your NFT collections:
 
@@ -55,7 +96,7 @@
 - Generate embeddings using the Vision Transformer model
 - Save the embeddings and metadata to NPZ files
 
-### 3. Train Classification Model
+#### 3. Train Classification Model
 
 Train a classification model using the generated embeddings:
 
@@ -69,7 +110,7 @@
 - Train a neural network classifier
 - Save the trained model, class mapping, and training history
 
-## Model Architecture
+### Model Architecture
 
 The classification model uses a simple feedforward neural network:
 - Input layer: 768 dimensions (ViT embedding size)
@@ -77,16 +118,6 @@
 - Dropout layer (0.3)
 - Hidden layer 2: 256 neurons with ReLU activation
 - Output layer: Number of classes (collections) with softmax activation
-
-## Supported NFT Collections
-
-This toolkit has been tested with the following Sui blockchain NFT collections:
-- Kumo (IPFS URLs)
-- Killa Club (IPFS URLs)
-- Prime Machine (HTTP URLs from SM.xyz)
-- Rootlet (Base64-encoded PNGs)
-- Aeon (Base64-encoded WebP)
-- DoubleUp Citizen (HTTP URLs from CloudFront CDN)
 
 ## License
 
@@ -96,10 +127,4 @@
 
 - [Hugging Face Transformers](https://huggingface.co/docs/transformers/index) for the Vision Transformer model
 - [PyTorch](https://pytorch.org/) for the deep learning framework
-- [BlockVision API](https://blockvision.org/) for Sui blockchain data
-=======
-The scripts will save the extracted links to CSV files with columns for:
-- NFT name
-- Object ID
-- Image URl
->>>>>>> de45ca6d
+- [BlockVision API](https://blockvision.org/) for Sui blockchain data